import react from '@vitejs/plugin-react';
// @ts-ignore
import path from 'path';
import type { Plugin } from 'vite';
import { defineConfig } from 'vite';
import { compression } from 'vite-plugin-compression2';
import { nodePolyfills } from 'vite-plugin-node-polyfills';
import { VitePWA } from 'vite-plugin-pwa';

// https://vitejs.dev/config/
const backendPort = process.env.BACKEND_PORT && Number(process.env.BACKEND_PORT) || 3080;
const backendURL = process.env.HOST ? `http://${process.env.HOST}:${backendPort}` : `http://localhost:${backendPort}`;

export default defineConfig(({ command }) => ({
  base: '',
  server: {
<<<<<<< HEAD
    host: '0.0.0.0',
    port: 3090,
=======
    allowedHosts: process.env.VITE_ALLOWED_HOSTS && process.env.VITE_ALLOWED_HOSTS.split(',') || [],
    host: process.env.HOST || 'localhost',
    port: process.env.PORT && Number(process.env.PORT) || 3090,
>>>>>>> f55bd6f9
    strictPort: false,
    proxy: {
      '/api': {
        target: backendURL,
        changeOrigin: true,
      },
      '/oauth': {
        target: backendURL,
        changeOrigin: true,
      },
    },
  },
  // Set the directory where environment variables are loaded from and restrict prefixes
  envDir: '../',
  envPrefix: ['VITE_', 'SCRIPT_', 'DOMAIN_', 'ALLOW_'],
  plugins: [
    react(),
    nodePolyfills(),
    VitePWA({
      injectRegister: 'auto', // 'auto' | 'manual' | 'disabled'
      registerType: 'autoUpdate', // 'prompt' | 'autoUpdate'
      devOptions: {
        enabled: false, // disable service worker registration in development mode
      },
      useCredentials: true,
      includeManifestIcons: false,
      workbox: {
        globPatterns: [
          '**/*.{js,css,html}',
          'assets/favicon*.png',
          'assets/icon-*.png',
          'assets/apple-touch-icon*.png',
          'assets/maskable-icon.png',
          'manifest.webmanifest',
        ],
        globIgnores: ['images/**/*', '**/*.map', 'index.html'],
        maximumFileSizeToCacheInBytes: 4 * 1024 * 1024,
        navigateFallbackDenylist: [/^\/oauth/, /^\/api/],
      },
      includeAssets: [],
      manifest: {
        name: 'LayeredMindAI',
        short_name: 'LayeredMindAI',
        display: 'standalone',
        background_color: '#000000',
        theme_color: '#009688',
        icons: [
          {
            src: 'assets/favicon-32x32.png',
            sizes: '32x32',
            type: 'image/png',
          },
          {
            src: 'assets/favicon-16x16.png',
            sizes: '16x16',
            type: 'image/png',
          },
          {
            src: 'assets/apple-touch-icon-180x180.png',
            sizes: '180x180',
            type: 'image/png',
          },
          {
            src: 'assets/icon-192x192.png',
            sizes: '192x192',
            type: 'image/png',
          },
          {
            src: 'assets/maskable-icon.png',
            sizes: '512x512',
            type: 'image/png',
            purpose: 'maskable',
          },
        ],
      },
    }),
    sourcemapExclude({ excludeNodeModules: true }),
    compression({
      threshold: 10240,
    }),
  ],
  publicDir: command === 'serve' ? './public' : false,
  build: {
    sourcemap: process.env.NODE_ENV === 'development',
    outDir: './dist',
    minify: 'terser',
    rollupOptions: {
      preserveEntrySignatures: 'strict',
      output: {
        manualChunks(id: string) {
          const normalizedId = id.replace(/\\/g, '/');
          if (normalizedId.includes('node_modules')) {
            // High-impact chunking for large libraries
            if (normalizedId.includes('@codesandbox/sandpack')) {
              return 'sandpack';
            }
            if (normalizedId.includes('react-virtualized')) {
              return 'virtualization';
            }
            if (normalizedId.includes('i18next') || normalizedId.includes('react-i18next')) {
              return 'i18n';
            }
            if (normalizedId.includes('lodash')) {
              return 'utilities';
            }
            if (normalizedId.includes('date-fns')) {
              return 'date-utils';
            }
            if (normalizedId.includes('@dicebear')) {
              return 'avatars';
            }
            if (normalizedId.includes('react-dnd') || normalizedId.includes('react-flip-toolkit')) {
              return 'react-interactions';
            }
            if (normalizedId.includes('react-hook-form')) {
              return 'forms';
            }
            if (normalizedId.includes('react-router-dom')) {
              return 'routing';
            }
            if (
              normalizedId.includes('qrcode.react') ||
              normalizedId.includes('@marsidev/react-turnstile')
            ) {
              return 'security-ui';
            }

            if (normalizedId.includes('@codemirror/view')) {
              return 'codemirror-view';
            }
            if (normalizedId.includes('@codemirror/state')) {
              return 'codemirror-state';
            }
            if (normalizedId.includes('@codemirror/language')) {
              return 'codemirror-language';
            }
            if (normalizedId.includes('@codemirror')) {
              return 'codemirror-core';
            }

            if (
              normalizedId.includes('react-markdown') ||
              normalizedId.includes('remark-') ||
              normalizedId.includes('rehype-')
            ) {
              return 'markdown-processing';
            }
            if (normalizedId.includes('monaco-editor') || normalizedId.includes('@monaco-editor')) {
              return 'code-editor';
            }
            if (normalizedId.includes('react-window') || normalizedId.includes('react-virtual')) {
              return 'virtualization';
            }
            if (
              normalizedId.includes('zod') ||
              normalizedId.includes('yup') ||
              normalizedId.includes('joi')
            ) {
              return 'validation';
            }
            if (
              normalizedId.includes('axios') ||
              normalizedId.includes('ky') ||
              normalizedId.includes('fetch')
            ) {
              return 'http-client';
            }
            if (
              normalizedId.includes('react-spring') ||
              normalizedId.includes('react-transition-group')
            ) {
              return 'animations';
            }
            if (normalizedId.includes('react-select') || normalizedId.includes('downshift')) {
              return 'advanced-inputs';
            }
            if (normalizedId.includes('heic-to')) {
              return 'heic-converter';
            }

            // Existing chunks
            if (normalizedId.includes('@radix-ui')) {
              return 'radix-ui';
            }
            if (normalizedId.includes('framer-motion')) {
              return 'framer-motion';
            }
            if (normalizedId.includes('node_modules/highlight.js')) {
              return 'markdown_highlight';
            }
            if (normalizedId.includes('katex') || normalizedId.includes('node_modules/katex')) {
              return 'math-katex';
            }
            if (normalizedId.includes('node_modules/hast-util-raw')) {
              return 'markdown_large';
            }
            if (normalizedId.includes('@tanstack')) {
              return 'tanstack-vendor';
            }
            if (normalizedId.includes('@headlessui')) {
              return 'headlessui';
            }

            // Everything else falls into a generic vendor chunk.
            return 'vendor';
          }
          // Create a separate chunk for all locale files under src/locales.
          if (normalizedId.includes('/src/locales/')) {
            return 'locales';
          }
          // Let Rollup decide automatically for any other files.
          return null;
        },
        entryFileNames: 'assets/[name].[hash].js',
        chunkFileNames: 'assets/[name].[hash].js',
        assetFileNames: (assetInfo) => {
          if (assetInfo.names?.[0] && /\.(woff|woff2|eot|ttf|otf)$/.test(assetInfo.names[0])) {
            return 'assets/fonts/[name][extname]';
          }
          return 'assets/[name].[hash][extname]';
        },
      },
      /**
       * Ignore "use client" warning since we are not using SSR
       * @see {@link https://github.com/TanStack/query/pull/5161#issuecomment-1477389761 Preserve 'use client' directives TanStack/query#5161}
       */
      onwarn(warning, warn) {
        if (warning.message.includes('Error when using sourcemap')) {
          return;
        }
        warn(warning);
      },
    },
    chunkSizeWarningLimit: 1500,
  },
  resolve: {
    alias: {
      '~': path.join(__dirname, 'src/'),
      $fonts: path.resolve(__dirname, 'public/fonts'),
      'micromark-extension-math': 'micromark-extension-llm-math',
    },
  },
}));

interface SourcemapExclude {
  excludeNodeModules?: boolean;
}

export function sourcemapExclude(opts?: SourcemapExclude): Plugin {
  return {
    name: 'sourcemap-exclude',
    transform(code: string, id: string) {
      if (opts?.excludeNodeModules && id.includes('node_modules')) {
        return {
          code,
          // https://github.com/rollup/rollup/blob/master/docs/plugin-development/index.md#source-code-transformations
          map: { mappings: '' },
        };
      }
    },
  };
}<|MERGE_RESOLUTION|>--- conflicted
+++ resolved
@@ -14,14 +14,9 @@
 export default defineConfig(({ command }) => ({
   base: '',
   server: {
-<<<<<<< HEAD
-    host: '0.0.0.0',
-    port: 3090,
-=======
     allowedHosts: process.env.VITE_ALLOWED_HOSTS && process.env.VITE_ALLOWED_HOSTS.split(',') || [],
-    host: process.env.HOST || 'localhost',
+    host: process.env.HOST || '0.0.0.0',
     port: process.env.PORT && Number(process.env.PORT) || 3090,
->>>>>>> f55bd6f9
     strictPort: false,
     proxy: {
       '/api': {
