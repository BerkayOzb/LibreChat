--- conflicted
+++ resolved
@@ -344,13 +344,8 @@
       } catch (error) {
         console.error('[AgentPanel] Avatar upload failed after update', error);
         showToast({
-<<<<<<< HEAD
-          message: `${localize('com_assistants_update_success')} ${data.name ?? localize('com_ui_agent')
-            }`,
-=======
           message: localize('com_agents_avatar_upload_error'),
           status: 'error',
->>>>>>> f55bd6f9
         });
       }
 
@@ -499,17 +494,8 @@
                   setCurrentAgentId(undefined);
                 }}
                 disabled={agentQuery.isInitialLoading}
-<<<<<<< HEAD
+                aria-label={localize('com_ui_create') + ' ' + localize('com_ui_new_agent')}
                 title={localize('com_ui_create') + ' ' + localize('com_ui_new_agent')}
-=======
-                aria-label={
-                  localize('com_ui_create') +
-                  ' ' +
-                  localize('com_ui_new') +
-                  ' ' +
-                  localize('com_ui_agent')
-                }
->>>>>>> f55bd6f9
               >
                 <Plus className="h-5 w-5" />
               </Button>
