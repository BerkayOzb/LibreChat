import { CopyPlus } from 'lucide-react';
import { useToastContext, Button } from '@librechat/client';
import { useDuplicateAgentMutation } from '~/data-provider';
import { isEphemeralAgent } from '~/common';
import { useLocalize } from '~/hooks';

export default function DuplicateAgent({ agent_id }: { agent_id: string }) {
  const localize = useLocalize();
  const { showToast } = useToastContext();

  const duplicateAgent = useDuplicateAgentMutation({
    onSuccess: () => {
      showToast({
        message: localize('com_ui_agent_duplicated'),
        status: 'success',
      });
    },
    onError: (error) => {
      console.error(error);
      showToast({
        message: localize('com_ui_agent_duplicate_error'),
        status: 'error',
      });
    },
  });

  if (isEphemeralAgent(agent_id)) {
    return null;
  }

  const handleDuplicate = () => {
    duplicateAgent.mutate({ agent_id });
  };

  return (
    <Button
      size="sm"
      variant="outline"
      aria-label={localize('com_ui_duplicate') + ' ' + localize('com_ui_agent')}
      type="button"
      onClick={handleDuplicate}
    >
<<<<<<< HEAD
      <div className="flex w-full items-center justify-center gap-2 text-text-secondary hover:text-text-primary">
        <CopyIcon className="size-4" />
=======
      <div className="flex w-full items-center justify-center gap-2 text-primary">
        <CopyPlus className="size-4" />
>>>>>>> f55bd6f9
      </div>
    </Button>
  );
}<|MERGE_RESOLUTION|>--- conflicted
+++ resolved
@@ -40,13 +40,8 @@
       type="button"
       onClick={handleDuplicate}
     >
-<<<<<<< HEAD
       <div className="flex w-full items-center justify-center gap-2 text-text-secondary hover:text-text-primary">
-        <CopyIcon className="size-4" />
-=======
-      <div className="flex w-full items-center justify-center gap-2 text-primary">
         <CopyPlus className="size-4" />
->>>>>>> f55bd6f9
       </div>
     </Button>
   );
