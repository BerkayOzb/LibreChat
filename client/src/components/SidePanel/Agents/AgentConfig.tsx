import React, { useState, useMemo, useCallback } from 'react';
import { useToastContext } from '@librechat/client';
import { Controller, useWatch, useFormContext } from 'react-hook-form';
import { EModelEndpoint, getEndpointField } from 'librechat-data-provider';
import type { AgentForm, IconComponentTypes } from '~/common';
import {
  removeFocusOutlines,
  processAgentOption,
  defaultTextProps,
  validateEmail,
  getIconKey,
  cn,
} from '~/utils';
import { ToolSelectDialog, MCPToolSelectDialog } from '~/components/Tools';
import useAgentCapabilities from '~/hooks/Agents/useAgentCapabilities';
import { useFileMapContext, useAgentPanelContext } from '~/Providers';
import AgentCategorySelector from './AgentCategorySelector';
import Action from '~/components/SidePanel/Builder/Action';
import { useLocalize, useVisibleTools } from '~/hooks';
import { Panel, isEphemeralAgent } from '~/common';
import { useGetAgentFiles } from '~/data-provider';
import { icons } from '~/hooks/Endpoint/Icons';
import Instructions from './Instructions';
import AgentAvatar from './AgentAvatar';
import FileContext from './FileContext';
import SearchForm from './Search/Form';
import FileSearch from './FileSearch';
import Artifacts from './Artifacts';
import AgentTool from './AgentTool';
import CodeForm from './Code/Form';
import MCPTools from './MCPTools';

const labelClass = 'mb-2 text-token-text-primary block font-medium';
const inputClass = cn(
  defaultTextProps,
  'flex w-full px-3 py-2 border-border-light bg-surface-secondary focus-visible:ring-2 focus-visible:ring-ring-primary',
  removeFocusOutlines,
);

export default function AgentConfig() {
  const localize = useLocalize();
  const fileMap = useFileMapContext();
  const { showToast } = useToastContext();
  const methods = useFormContext<AgentForm>();
  const [showToolDialog, setShowToolDialog] = useState(false);
  const [showMCPToolDialog, setShowMCPToolDialog] = useState(false);
  const {
    actions,
    setAction,
    regularTools,
    agentsConfig,
    startupConfig,
    mcpServersMap,
    setActivePanel,
    endpointsConfig,
  } = useAgentPanelContext();

  const {
    control,
    formState: { errors },
  } = methods;
  const provider = useWatch({ control, name: 'provider' });
  const model = useWatch({ control, name: 'model' });
  const agent = useWatch({ control, name: 'agent' });
  const tools = useWatch({ control, name: 'tools' });
  const agent_id = useWatch({ control, name: 'id' });

  const { data: agentFiles = [] } = useGetAgentFiles(agent_id);

  const mergedFileMap = useMemo(() => {
    const newFileMap = { ...fileMap };
    agentFiles.forEach((file) => {
      if (file.file_id) {
        newFileMap[file.file_id] = file;
      }
    });
    return newFileMap;
  }, [fileMap, agentFiles]);

  const {
    codeEnabled,
    toolsEnabled,
    contextEnabled,
    actionsEnabled,
    artifactsEnabled,
    webSearchEnabled,
    fileSearchEnabled,
  } = useAgentCapabilities(agentsConfig?.capabilities);

  const context_files = useMemo(() => {
    if (typeof agent === 'string') {
      return [];
    }

    if (agent?.id !== agent_id) {
      return [];
    }

    if (agent.context_files) {
      return agent.context_files;
    }

    const _agent = processAgentOption({
      agent,
      fileMap: mergedFileMap,
    });
    return _agent.context_files ?? [];
  }, [agent, agent_id, mergedFileMap]);

  const knowledge_files = useMemo(() => {
    if (typeof agent === 'string') {
      return [];
    }

    if (agent?.id !== agent_id) {
      return [];
    }

    if (agent.knowledge_files) {
      return agent.knowledge_files;
    }

    const _agent = processAgentOption({
      agent,
      fileMap: mergedFileMap,
    });
    return _agent.knowledge_files ?? [];
  }, [agent, agent_id, mergedFileMap]);

  const code_files = useMemo(() => {
    if (typeof agent === 'string') {
      return [];
    }

    if (agent?.id !== agent_id) {
      return [];
    }

    if (agent.code_files) {
      return agent.code_files;
    }

    const _agent = processAgentOption({
      agent,
      fileMap: mergedFileMap,
    });
    return _agent.code_files ?? [];
  }, [agent, agent_id, mergedFileMap]);

  const handleAddActions = useCallback(() => {
    if (isEphemeralAgent(agent_id)) {
      showToast({
        message: localize('com_assistants_actions_disabled'),
        status: 'warning',
      });
      return;
    }
    setActivePanel(Panel.actions);
  }, [agent_id, setActivePanel, showToast, localize]);

  const providerValue = typeof provider === 'string' ? provider : provider?.value;
  let Icon: IconComponentTypes | null | undefined;
  let endpointType: EModelEndpoint | undefined;
  let endpointIconURL: string | undefined;
  let iconKey: string | undefined;

  if (providerValue !== undefined) {
    endpointType = getEndpointField(endpointsConfig, providerValue as string, 'type');
    endpointIconURL = getEndpointField(endpointsConfig, providerValue as string, 'iconURL');
    iconKey = getIconKey({
      endpoint: providerValue as string,
      endpointsConfig,
      endpointType,
      endpointIconURL,
    });
    Icon = icons[iconKey];
  }

  const { toolIds, mcpServerNames } = useVisibleTools(tools, regularTools, mcpServersMap);

  return (
    <>
<<<<<<< HEAD
      <div className="flex flex-col gap-6 px-4 pb-20 pt-2">
        {/* Identity Section */}
        <div className="rounded-2xl border border-border-light bg-surface-secondary/30 p-4 transition-all hover:bg-surface-secondary/50">
          <div className="mb-4 flex items-start gap-4">
            <div className="flex-shrink-0">
              <AgentAvatar
                agent_id={agent_id}
                createMutation={createMutation}
                avatar={agent?.['avatar'] ?? null}
              />
            </div>
            <div className="flex-grow space-y-3">
              <div>
                <label className={labelClass} htmlFor="name">
                  {localize('com_ui_name')}
                  <span className="text-red-500 ml-1">*</span>
                </label>
                <Controller
                  name="name"
                  rules={{ required: localize('com_ui_agent_name_is_required') }}
                  control={control}
                  render={({ field }) => (
                    <>
                      <input
                        {...field}
                        value={field.value ?? ''}
                        maxLength={256}
                        className={cn(inputClass, 'rounded-xl transition-shadow hover:shadow-sm')}
                        id="name"
                        type="text"
                        placeholder={localize('com_agents_name_placeholder')}
                        aria-label="Agent name"
                      />
                      <div
                        className={cn(
                          'mt-1 text-xs text-red-500 transition-all',
                          errors.name ? 'visible h-auto opacity-100' : 'invisible h-0 opacity-0',
                        )}
                      >
                        {errors.name ? errors.name.message : ' '}
                      </div>
                    </>
=======
      <div className="h-auto bg-white px-4 pt-3 dark:bg-transparent">
        {/* Avatar & Name */}
        <div className="mb-4">
          <AgentAvatar avatar={agent?.['avatar'] ?? null} />
          <label className={labelClass} htmlFor="name">
            {localize('com_ui_name')}
            <span className="text-red-500">*</span>
          </label>
          <Controller
            name="name"
            rules={{ required: localize('com_ui_agent_name_is_required') }}
            control={control}
            render={({ field }) => (
              <>
                <input
                  {...field}
                  value={field.value ?? ''}
                  maxLength={256}
                  className={inputClass}
                  id="name"
                  type="text"
                  placeholder={localize('com_agents_name_placeholder')}
                  aria-label="Agent name"
                />
                <div
                  className={cn(
                    'mt-1 w-56 text-sm text-red-500',
                    errors.name ? 'visible h-auto' : 'invisible h-0',
>>>>>>> f55bd6f9
                  )}
                />
              </div>
            </div>
          </div>

          <div className="space-y-4">
            <div>
              <label className={labelClass} htmlFor="description">
                {localize('com_ui_description')}
              </label>
              <Controller
                name="description"
                control={control}
                render={({ field }) => (
                  <input
                    {...field}
                    value={field.value ?? ''}
                    maxLength={512}
                    className={cn(inputClass, 'rounded-xl transition-shadow hover:shadow-sm')}
                    id="description"
                    type="text"
                    placeholder={localize('com_agents_description_placeholder')}
                    aria-label="Agent description"
                  />
                )}
              />
            </div>

            <div>
              <label className={labelClass} htmlFor="category-selector">
                {localize('com_ui_category')} <span className="text-red-500 ml-1">*</span>
              </label>
              <AgentCategorySelector className="w-full rounded-xl" />
            </div>
          </div>
        </div>
        {/* Instructions */}
        <Instructions />
        {/* Model Section */}
        <div className="rounded-2xl border border-border-light bg-surface-secondary/30 p-4 transition-all hover:bg-surface-secondary/50">
          <label className={labelClass} htmlFor="provider">
            {localize('com_ui_model')} <span className="text-red-500 ml-1">*</span>
          </label>
          <button
            type="button"
            onClick={() => setActivePanel(Panel.model)}
            className="group relative flex h-14 w-full items-center gap-3 rounded-xl border border-border-light bg-surface-primary px-4 transition-all hover:border-border-medium hover:shadow-sm active:scale-[0.99]"
            aria-haspopup="true"
            aria-expanded="false"
          >
            {Icon && (
              <div className="flex h-8 w-8 flex-shrink-0 items-center justify-center rounded-lg bg-surface-secondary shadow-sm transition-transform group-hover:scale-110">
                <Icon
                  className="h-5 w-5"
                  endpoint={providerValue as string}
                  endpointType={endpointType}
                  iconURL={endpointIconURL}
                />
              </div>
            )}
            <div className="flex flex-col items-start">
              <span className="text-sm font-semibold text-text-primary">
                {model != null && model ? model : localize('com_ui_select_model')}
              </span>
              <span className="text-xs text-text-secondary">
                {providerValue ? providerValue : localize('com_ui_select_provider')}
              </span>
            </div>
            <div className="ml-auto text-text-tertiary group-hover:text-text-primary">
              <svg width="16" height="16" viewBox="0 0 15 15" fill="none" xmlns="http://www.w3.org/2000/svg" className="h-4 w-4"><path d="M4.18179 6.18181C4.35753 6.00608 4.64245 6.00608 4.81819 6.18181L7.49999 8.86362L10.1818 6.18181C10.3575 6.00608 10.6425 6.00608 10.8182 6.18181C10.9939 6.35755 10.9939 6.64247 10.8182 6.81821L7.81819 9.81821C7.73379 9.9026 7.61934 9.95001 7.49999 9.95001C7.38064 9.95001 7.26618 9.9026 7.18179 9.81821L4.18179 6.81821C4.00605 6.64247 4.00605 6.35755 4.18179 6.18181Z" fill="currentColor" fillRule="evenodd" clipRule="evenodd"></path></svg>
            </div>
          </button>
        </div>
        {(codeEnabled ||
          fileSearchEnabled ||
          artifactsEnabled ||
          contextEnabled ||
          webSearchEnabled) && (
            <div className="rounded-2xl border border-border-light bg-surface-secondary/30 p-4 transition-all hover:bg-surface-secondary/50">
              <label className="mb-3 block text-sm font-semibold text-text-primary">
                {localize('com_assistants_capabilities')}
              </label>
              <div className="flex flex-col gap-3">
                {/* Code Execution */}
                {codeEnabled && <CodeForm agent_id={agent_id} files={code_files} />}
                {/* Web Search */}
                {webSearchEnabled && <SearchForm />}
                {/* File Context */}
                {contextEnabled && <FileContext agent_id={agent_id} files={context_files} />}
                {/* Artifacts */}
                {artifactsEnabled && <Artifacts />}
                {/* File Search */}
                {fileSearchEnabled && <FileSearch agent_id={agent_id} files={knowledge_files} />}
              </div>
            </div>
          )}
        {/* MCP Section */}
        {startupConfig?.mcpServers != null && (
          <MCPTools
            agentId={agent_id}
            mcpServerNames={mcpServerNames}
            setShowMCPToolDialog={setShowMCPToolDialog}
          />
        )}
        {/* Agent Tools & Actions */}
        {/* Agent Tools & Actions */}
        <div className="rounded-2xl border border-border-light bg-surface-secondary/30 p-4 transition-all hover:bg-surface-secondary/50">
          <label className="mb-3 block text-sm font-semibold text-text-primary">
            {`${toolsEnabled === true ? localize('com_ui_tools') : ''}
              ${toolsEnabled === true && actionsEnabled === true ? ' + ' : ''}
              ${actionsEnabled === true ? localize('com_assistants_actions') : ''}`}
          </label>
          <div className="space-y-3">
            <div className="mb-1">
              {/* Render all visible IDs */}
              {toolIds.map((toolId, i) => {
                const tool = regularTools?.find((t) => t.pluginKey === toolId);
                if (!tool) return null;
                return (
                  <AgentTool
                    key={`${toolId}-${i}-${agent_id}`}
                    tool={toolId}
                    regularTools={regularTools}
                    agent_id={agent_id}
                  />
                );
              })}
            </div>
            <div className="flex flex-col gap-1">
              {(actions ?? [])
                .filter((action) => action.agent_id === agent_id)
                .map((action, i) => (
                  <Action
                    key={i}
                    action={action}
                    onClick={() => {
                      setAction(action);
                      setActivePanel(Panel.actions);
                    }}
                  />
                ))}
            </div>
            <div className="grid grid-cols-2 gap-2">
              {(toolsEnabled ?? false) && (
                <button
                  type="button"
                  onClick={() => setShowToolDialog(true)}
                  className="btn btn-neutral border-token-border-light relative h-9 w-full rounded-xl font-medium transition-all hover:shadow-sm active:scale-[0.98]"
                  aria-haspopup="dialog"
                >
                  <div className="flex w-full items-center justify-center gap-2">
                    {localize('com_assistants_add_tools')}
                  </div>
                </button>
              )}
              {(actionsEnabled ?? false) && (
                <button
                  type="button"
                  disabled={isEphemeralAgent(agent_id)}
                  onClick={handleAddActions}
                  className="btn btn-neutral border-token-border-light relative h-9 w-full rounded-xl font-medium transition-all hover:shadow-sm active:scale-[0.98]"
                  aria-haspopup="dialog"
                >
                  <div className="flex w-full items-center justify-center gap-2">
                    {localize('com_assistants_add_actions')}
                  </div>
                </button>
              )}
            </div>
          </div>
        </div>
        {/* Support Contact (Optional) */}
        <div className="rounded-2xl border border-border-light bg-surface-secondary/30 p-4 transition-all hover:bg-surface-secondary/50">
          <div className="mb-3 flex items-center gap-2">
            <span>
              <label className="block text-sm font-semibold text-text-primary">
                {localize('com_ui_support_contact')}
              </label>
            </span>
          </div>
          <div className="space-y-4">
            {/* Support Contact Name */}
            <div className="flex flex-col">
              <label
                className="mb-1 flex items-center justify-between"
                htmlFor="support-contact-name"
              >
                <span className="text-xs font-medium text-text-secondary">{localize('com_ui_support_contact_name')}</span>
              </label>
              <Controller
                name="support_contact.name"
                control={control}
                rules={{
                  minLength: {
                    value: 3,
                    message: localize('com_ui_support_contact_name_min_length', { minLength: 3 }),
                  },
                }}
                render={({ field, fieldState: { error } }) => (
                  <>
                    <input
                      {...field}
                      value={field.value ?? ''}
                      className={cn(inputClass, 'rounded-xl transition-shadow hover:shadow-sm', error ? 'border-2 border-red-500' : '')}
                      id="support-contact-name"
                      type="text"
                      placeholder={localize('com_ui_support_contact_name_placeholder')}
                      aria-label="Support contact name"
                      aria-invalid={error ? 'true' : 'false'}
                      aria-describedby={error ? 'support-contact-name-error' : undefined}
                    />
                    {error && (
<<<<<<< HEAD
                      <span className="mt-1 text-xs text-red-500 transition duration-300 ease-in-out">
=======
                      <span
                        id="support-contact-name-error"
                        className="text-sm text-red-500 transition duration-300 ease-in-out"
                        role="alert"
                        aria-live="polite"
                      >
>>>>>>> f55bd6f9
                        {error.message}
                      </span>
                    )}
                  </>
                )}
              />
            </div>
            {/* Support Contact Email */}
            <div className="flex flex-col">
              <label
                className="mb-1 flex items-center justify-between"
                htmlFor="support-contact-email"
              >
                <span className="text-xs font-medium text-text-secondary">{localize('com_ui_support_contact_email')}</span>
              </label>
              <Controller
                name="support_contact.email"
                control={control}
                rules={{
                  validate: (value) =>
                    validateEmail(value ?? '', localize('com_ui_support_contact_email_invalid')),
                }}
                render={({ field, fieldState: { error } }) => (
                  <>
                    <input
                      {...field}
                      value={field.value ?? ''}
                      className={cn(inputClass, 'rounded-xl transition-shadow hover:shadow-sm', error ? 'border-2 border-red-500' : '')}
                      id="support-contact-email"
                      type="email"
                      placeholder={localize('com_ui_support_contact_email_placeholder')}
                      aria-label="Support contact email"
                      aria-invalid={error ? 'true' : 'false'}
                      aria-describedby={error ? 'support-contact-email-error' : undefined}
                    />
                    {error && (
<<<<<<< HEAD
                      <span className="mt-1 text-xs text-red-500 transition duration-300 ease-in-out">
=======
                      <span
                        id="support-contact-email-error"
                        className="text-sm text-red-500 transition duration-300 ease-in-out"
                        role="alert"
                        aria-live="polite"
                      >
>>>>>>> f55bd6f9
                        {error.message}
                      </span>
                    )}
                  </>
                )}
              />
            </div>
          </div>
        </div>
      </div>
      <ToolSelectDialog
        isOpen={showToolDialog}
        setIsOpen={setShowToolDialog}
        endpoint={EModelEndpoint.agents}
      />
      {startupConfig?.mcpServers != null && (
        <MCPToolSelectDialog
          agentId={agent_id}
          isOpen={showMCPToolDialog}
          mcpServerNames={mcpServerNames}
          setIsOpen={setShowMCPToolDialog}
          endpoint={EModelEndpoint.agents}
        />
      )}
    </>
  );
}<|MERGE_RESOLUTION|>--- conflicted
+++ resolved
@@ -180,17 +180,12 @@
 
   return (
     <>
-<<<<<<< HEAD
       <div className="flex flex-col gap-6 px-4 pb-20 pt-2">
         {/* Identity Section */}
         <div className="rounded-2xl border border-border-light bg-surface-secondary/30 p-4 transition-all hover:bg-surface-secondary/50">
           <div className="mb-4 flex items-start gap-4">
             <div className="flex-shrink-0">
-              <AgentAvatar
-                agent_id={agent_id}
-                createMutation={createMutation}
-                avatar={agent?.['avatar'] ?? null}
-              />
+              <AgentAvatar avatar={agent?.['avatar'] ?? null} />
             </div>
             <div className="flex-grow space-y-3">
               <div>
@@ -223,36 +218,6 @@
                         {errors.name ? errors.name.message : ' '}
                       </div>
                     </>
-=======
-      <div className="h-auto bg-white px-4 pt-3 dark:bg-transparent">
-        {/* Avatar & Name */}
-        <div className="mb-4">
-          <AgentAvatar avatar={agent?.['avatar'] ?? null} />
-          <label className={labelClass} htmlFor="name">
-            {localize('com_ui_name')}
-            <span className="text-red-500">*</span>
-          </label>
-          <Controller
-            name="name"
-            rules={{ required: localize('com_ui_agent_name_is_required') }}
-            control={control}
-            render={({ field }) => (
-              <>
-                <input
-                  {...field}
-                  value={field.value ?? ''}
-                  maxLength={256}
-                  className={inputClass}
-                  id="name"
-                  type="text"
-                  placeholder={localize('com_agents_name_placeholder')}
-                  aria-label="Agent name"
-                />
-                <div
-                  className={cn(
-                    'mt-1 w-56 text-sm text-red-500',
-                    errors.name ? 'visible h-auto' : 'invisible h-0',
->>>>>>> f55bd6f9
                   )}
                 />
               </div>
@@ -466,16 +431,12 @@
                       aria-describedby={error ? 'support-contact-name-error' : undefined}
                     />
                     {error && (
-<<<<<<< HEAD
-                      <span className="mt-1 text-xs text-red-500 transition duration-300 ease-in-out">
-=======
                       <span
                         id="support-contact-name-error"
-                        className="text-sm text-red-500 transition duration-300 ease-in-out"
+                        className="mt-1 text-xs text-red-500 transition duration-300 ease-in-out"
                         role="alert"
                         aria-live="polite"
                       >
->>>>>>> f55bd6f9
                         {error.message}
                       </span>
                     )}
@@ -512,16 +473,12 @@
                       aria-describedby={error ? 'support-contact-email-error' : undefined}
                     />
                     {error && (
-<<<<<<< HEAD
-                      <span className="mt-1 text-xs text-red-500 transition duration-300 ease-in-out">
-=======
                       <span
                         id="support-contact-email-error"
-                        className="text-sm text-red-500 transition duration-300 ease-in-out"
+                        className="mt-1 text-xs text-red-500 transition duration-300 ease-in-out"
                         role="alert"
                         aria-live="polite"
                       >
->>>>>>> f55bd6f9
                         {error.message}
                       </span>
                     )}
