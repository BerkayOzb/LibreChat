import React from 'react';
import { useRecoilState } from 'recoil';
import { Search } from 'lucide-react';
import { TooltipAnchor, NewChatIcon, MobileSidebar, Sidebar, Button } from '@librechat/client';
<<<<<<< HEAD
import { useLocalize, useNewConvo, useNavigateToConvo } from '~/hooks';
import SearchBar from './SearchBar';
=======
import type { TMessage } from 'librechat-data-provider';
import { useLocalize, useNewConvo } from '~/hooks';
import { clearMessagesCache } from '~/utils';
>>>>>>> f55bd6f9
import store from '~/store';

export default function NewChat({
  toggleNav,
  subHeaders,
  isSmallScreen,
  headerButtons,
}: {
  toggleNav: () => void;
  isSmallScreen: boolean;
  subHeaders?: React.ReactNode;
  headerButtons?: React.ReactNode;
}) {
  const { newConversation } = useNewConvo();
  const { navigateToConvo } = useNavigateToConvo();
  const localize = useLocalize();
  const [search, setSearch] = useRecoilState(store.search);

<<<<<<< HEAD
  const clickHandler = () => {
    newConversation();
    navigateToConvo({ conversationId: 'new', title: localize('com_ui_new_chat') });
  };
=======
  const clickHandler: React.MouseEventHandler<HTMLButtonElement> = useCallback(
    (e) => {
      if (e.button === 0 && (e.ctrlKey || e.metaKey)) {
        window.open('/c/new', '_blank');
        return;
      }
      clearMessagesCache(queryClient, conversation?.conversationId);
      queryClient.invalidateQueries([QueryKeys.messages]);
      newConvo();
      navigate('/c/new', { state: { focusChat: true } });
      if (isSmallScreen) {
        toggleNav();
      }
    },
    [queryClient, conversation, newConvo, navigate, toggleNav, isSmallScreen],
  );
>>>>>>> f55bd6f9

  return (
    <>
      <div className="flex flex-col gap-1 py-2">
        <div className="mb-2 flex items-center justify-between">
          <div className="flex gap-1">
            {headerButtons}
          </div>
          <TooltipAnchor
            description={localize('com_nav_close_sidebar')}
            render={
              <div
                role="button"
                tabIndex={0}
                data-testid="close-sidebar-button"
                aria-label={localize('com_nav_close_sidebar')}
                className="flex h-9 w-9 items-center justify-center rounded-lg text-text-secondary hover:bg-surface-hover hover:text-text-primary cursor-pointer"
                onClick={toggleNav}
                onKeyDown={(e) => {
                  if (e.key === 'Enter' || e.key === ' ') {
                    toggleNav();
                  }
                }}
              >
                <Sidebar className="h-5 w-5 max-md:hidden" />
                <MobileSidebar className="h-5 w-5 md:hidden" />
              </div>
            }
          />
        </div>

        <TooltipAnchor
          description={localize('com_ui_new_chat')}
          render={
            <div
              role="button"
              tabIndex={0}
              data-testid="nav-new-chat-button"
              aria-label={localize('com_ui_new_chat')}
              className="flex w-full items-center justify-start gap-3 rounded-lg px-3 py-2 text-text-primary transition-colors duration-200 hover:bg-surface-hover cursor-pointer"
              onClick={clickHandler}
              onKeyDown={(e) => {
                if (e.key === 'Enter' || e.key === ' ') {
                  clickHandler();
                }
              }}
            >
              <NewChatIcon className="h-5 w-5" />
              <span className="text-sm font-normal">{localize('com_ui_new_chat')}</span>
            </div>
          }
        />

        {!search.enabled && (
          <TooltipAnchor
            description={localize('com_ui_search_chats')}
            render={
              <div
                role="button"
                tabIndex={0}
                data-testid="nav-search-chats-button"
                aria-label={localize('com_ui_search_chats')}
                className="flex w-full items-center justify-start gap-3 rounded-lg px-3 py-2 text-text-primary transition-colors duration-200 hover:bg-surface-hover cursor-pointer"
                onClick={() => setSearch((prev) => ({ ...prev, enabled: true }))}
                onKeyDown={(e) => {
                  if (e.key === 'Enter' || e.key === ' ') {
                    setSearch((prev) => ({ ...prev, enabled: true }));
                  }
                }}
              >
                <Search className="h-5 w-5" />
                <span className="text-sm font-normal">{localize('com_ui_search_chats')}</span>
              </div>
            }
          />
        )}

        {search.enabled && <SearchBar isSmallScreen={isSmallScreen} />}
      </div>
    </>
  );
}<|MERGE_RESOLUTION|>--- conflicted
+++ resolved
@@ -1,15 +1,9 @@
-import React from 'react';
+import React, { useCallback } from 'react';
 import { useRecoilState } from 'recoil';
 import { Search } from 'lucide-react';
-import { TooltipAnchor, NewChatIcon, MobileSidebar, Sidebar, Button } from '@librechat/client';
-<<<<<<< HEAD
-import { useLocalize, useNewConvo, useNavigateToConvo } from '~/hooks';
+import { TooltipAnchor, NewChatIcon, MobileSidebar, Sidebar } from '@librechat/client';
+import { useLocalize, useNewConvo } from '~/hooks';
 import SearchBar from './SearchBar';
-=======
-import type { TMessage } from 'librechat-data-provider';
-import { useLocalize, useNewConvo } from '~/hooks';
-import { clearMessagesCache } from '~/utils';
->>>>>>> f55bd6f9
 import store from '~/store';
 
 export default function NewChat({
@@ -24,33 +18,22 @@
   headerButtons?: React.ReactNode;
 }) {
   const { newConversation } = useNewConvo();
-  const { navigateToConvo } = useNavigateToConvo();
   const localize = useLocalize();
   const [search, setSearch] = useRecoilState(store.search);
 
-<<<<<<< HEAD
-  const clickHandler = () => {
-    newConversation();
-    navigateToConvo({ conversationId: 'new', title: localize('com_ui_new_chat') });
-  };
-=======
-  const clickHandler: React.MouseEventHandler<HTMLButtonElement> = useCallback(
-    (e) => {
+  const clickHandler = useCallback(
+    (e: React.MouseEvent) => {
       if (e.button === 0 && (e.ctrlKey || e.metaKey)) {
         window.open('/c/new', '_blank');
         return;
       }
-      clearMessagesCache(queryClient, conversation?.conversationId);
-      queryClient.invalidateQueries([QueryKeys.messages]);
-      newConvo();
-      navigate('/c/new', { state: { focusChat: true } });
+      newConversation();
       if (isSmallScreen) {
         toggleNav();
       }
     },
-    [queryClient, conversation, newConvo, navigate, toggleNav, isSmallScreen],
+    [newConversation, toggleNav, isSmallScreen],
   );
->>>>>>> f55bd6f9
 
   return (
     <>
@@ -94,7 +77,10 @@
               onClick={clickHandler}
               onKeyDown={(e) => {
                 if (e.key === 'Enter' || e.key === ' ') {
-                  clickHandler();
+                  newConversation();
+                  if (isSmallScreen) {
+                    toggleNav();
+                  }
                 }
               }}
             >
