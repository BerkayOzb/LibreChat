--- conflicted
+++ resolved
@@ -14,15 +14,9 @@
   Assistant,
   Agent,
 } from 'librechat-data-provider';
-<<<<<<< HEAD
 import type { Endpoint, ModelGroup } from '~/common';
-import { mapEndpoints, getIconKey, getEndpointField } from '~/utils';
+import { mapEndpoints, getIconKey } from '~/utils';
 import { useGetEndpointsQuery, useGetProviderOrder } from '~/data-provider';
-=======
-import type { Endpoint } from '~/common';
-import { useGetEndpointsQuery } from '~/data-provider';
-import { mapEndpoints, getIconKey } from '~/utils';
->>>>>>> f55bd6f9
 import { useHasAccess } from '~/hooks';
 import { icons } from './Icons';
 import { PROVIDER_DISPLAY_NAMES } from '~/constants/providerNames';
