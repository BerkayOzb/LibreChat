const { z } = require('zod');
const fs = require('fs').promises;
const { nanoid } = require('nanoid');
const { logger } = require('@librechat/data-schemas');
const {
  agentCreateSchema,
  agentUpdateSchema,
  mergeAgentOcrConversion,
  convertOcrToContextInPlace,
} = require('@librechat/api');
const {
  Tools,
  Constants,
  FileSources,
  ResourceType,
  AccessRoleIds,
  PrincipalType,
  EToolResources,
  PermissionBits,
  actionDelimiter,
  removeNullishValues,
  CacheKeys,
  Time,
} = require('librechat-data-provider');
const {
  getListAgentsByAccess,
  countPromotedAgents,
  revertAgentVersion,
  createAgent,
  updateAgent,
  deleteAgent,
  getAgent,
} = require('~/models/Agent');
const {
  findPubliclyAccessibleResources,
  findAccessibleResources,
  hasPublicPermission,
  grantPermission,
} = require('~/server/services/PermissionService');
const { getStrategyFunctions } = require('~/server/services/Files/strategies');
const { resizeAvatar } = require('~/server/services/Files/images/avatar');
const { getFileStrategy } = require('~/server/utils/getFileStrategy');
const { refreshS3Url } = require('~/server/services/Files/S3/crud');
const { filterFile } = require('~/server/services/Files/process');
const { updateAction, getActions } = require('~/models/Action');
const { getCachedTools } = require('~/server/services/Config');
const { deleteFileByFilter } = require('~/models/File');
const { getCategoriesWithCounts } = require('~/models');
const { getLogStores } = require('~/cache');

const systemTools = {
  [Tools.execute_code]: true,
  [Tools.file_search]: true,
  [Tools.web_search]: true,
};

const MAX_SEARCH_LEN = 100;
const escapeRegex = (str = '') => str.replace(/[.*+?^${}()|[\]\\]/g, '\\$&');

/**
 * Opportunistically refreshes S3-backed avatars for agent list responses.
 * Only list responses are refreshed because they're the highest-traffic surface and
 * the avatar URLs have a short-lived TTL. The refresh is cached per-user for 30 minutes
 * via {@link CacheKeys.S3_EXPIRY_INTERVAL} so we refresh once per interval at most.
 * @param {Array} agents - Agents being enriched with S3-backed avatars
 * @param {string} userId - User identifier used for the cache refresh key
 */
const refreshListAvatars = async (agents, userId) => {
  if (!agents?.length) {
    return;
  }

  const cache = getLogStores(CacheKeys.S3_EXPIRY_INTERVAL);
  const refreshKey = `${userId}:agents_list`;
  const alreadyChecked = await cache.get(refreshKey);
  if (alreadyChecked) {
    return;
  }

  await Promise.all(
    agents.map(async (agent) => {
      if (agent?.avatar?.source !== FileSources.s3 || !agent?.avatar?.filepath) {
        return;
      }

      try {
        const newPath = await refreshS3Url(agent.avatar);
        if (newPath && newPath !== agent.avatar.filepath) {
          agent.avatar = { ...agent.avatar, filepath: newPath };
        }
      } catch (err) {
        logger.debug('[/Agents] Avatar refresh error for list item', err);
      }
    }),
  );

  await cache.set(refreshKey, true, Time.THIRTY_MINUTES);
};

/**
 * Creates an Agent.
 * @route POST /Agents
 * @param {ServerRequest} req - The request object.
 * @param {AgentCreateParams} req.body - The request body.
 * @param {ServerResponse} res - The response object.
 * @returns {Promise<Agent>} 201 - success response - application/json
 */
const createAgentHandler = async (req, res) => {
  try {
    const validatedData = agentCreateSchema.parse(req.body);
    const { tools = [], ...agentData } = removeNullishValues(validatedData);

    const { id: userId } = req.user;

    agentData.id = `agent_${nanoid()}`;
    agentData.author = userId;
    agentData.tools = [];

    const availableTools = await getCachedTools();
    logger.info(`[AGENT CREATE DEBUG] Processing ${tools.length} tools for agent ${agentData.id}`);
    for (const tool of tools) {
      if (availableTools[tool]) {
        agentData.tools.push(tool);
        logger.info(`[AGENT CREATE DEBUG] Added regular tool: ${tool}`);
      } else if (systemTools[tool]) {
        agentData.tools.push(tool);
        logger.info(`[AGENT CREATE DEBUG] Added system tool: ${tool}`);
      } else if (tool.includes(Constants.mcp_delimiter)) {
        agentData.tools.push(tool);
        logger.info(`[AGENT CREATE DEBUG] ✓ Added MCP tool: ${tool}`);
      } else {
        logger.warn(`[AGENT CREATE DEBUG] Tool not recognized, skipping: ${tool}`);
      }
    }
    logger.info(`[AGENT CREATE DEBUG] Final tools array for agent ${agentData.id}:`, agentData.tools);

    const agent = await createAgent(agentData);

    // Automatically grant owner permissions to the creator
    try {
      await grantPermission({
        principalType: PrincipalType.USER,
        principalId: userId,
        resourceType: ResourceType.AGENT,
        resourceId: agent._id,
        accessRoleId: AccessRoleIds.AGENT_OWNER,
        grantedBy: userId,
      });
      logger.debug(
        `[createAgent] Granted owner permissions to user ${userId} for agent ${agent.id}`,
      );
    } catch (permissionError) {
      logger.error(
        `[createAgent] Failed to grant owner permissions for agent ${agent.id}:`,
        permissionError,
      );
    }

    res.status(201).json(agent);
  } catch (error) {
    if (error instanceof z.ZodError) {
      logger.error('[/Agents] Validation error', error.errors);
      return res.status(400).json({ error: 'Invalid request data', details: error.errors });
    }
    logger.error('[/Agents] Error creating agent', error);
    res.status(500).json({ error: error.message });
  }
};

/**
 * Retrieves an Agent by ID.
 * @route GET /Agents/:id
 * @param {object} req - Express Request
 * @param {object} req.params - Request params
 * @param {string} req.params.id - Agent identifier.
 * @param {object} req.user - Authenticated user information
 * @param {string} req.user.id - User ID
 * @returns {Promise<Agent>} 200 - success response - application/json
 * @returns {Error} 404 - Agent not found
 */
const getAgentHandler = async (req, res, expandProperties = false) => {
  try {
    const id = req.params.id;
    const author = req.user.id;

    // Permissions are validated by middleware before calling this function
    // Simply load the agent by ID
    const agent = await getAgent({ id });

    if (!agent) {
      return res.status(404).json({ error: 'Agent not found' });
    }

    agent.version = agent.versions ? agent.versions.length : 0;

    if (agent.avatar && agent.avatar?.source === FileSources.s3) {
      try {
        agent.avatar = {
          ...agent.avatar,
          filepath: await refreshS3Url(agent.avatar),
        };
      } catch (e) {
        logger.warn('[/Agents/:id] Failed to refresh S3 URL', e);
      }
    }

    agent.author = agent.author.toString();

    // @deprecated - isCollaborative replaced by ACL permissions
    agent.isCollaborative = !!agent.isCollaborative;

    // Check if agent is public
    const isPublic = await hasPublicPermission({
      resourceType: ResourceType.AGENT,
      resourceId: agent._id,
      requiredPermissions: PermissionBits.VIEW,
    });
    agent.isPublic = isPublic;

    if (agent.author !== author) {
      delete agent.author;
    }

    if (!expandProperties) {
      // VIEW permission: Basic agent info only
      return res.status(200).json({
        _id: agent._id,
        id: agent.id,
        name: agent.name,
        description: agent.description,
        avatar: agent.avatar,
        author: agent.author,
        provider: agent.provider,
        model: agent.model,
        projectIds: agent.projectIds,
        // @deprecated - isCollaborative replaced by ACL permissions
        isCollaborative: agent.isCollaborative,
        isPublic: agent.isPublic,
        version: agent.version,
        // Safe metadata
        createdAt: agent.createdAt,
        updatedAt: agent.updatedAt,
      });
    }

    // EDIT permission: Full agent details including sensitive configuration
    return res.status(200).json(agent);
  } catch (error) {
    logger.error('[/Agents/:id] Error retrieving agent', error);
    res.status(500).json({ error: error.message });
  }
};

/**
 * Updates an Agent.
 * @route PATCH /Agents/:id
 * @param {object} req - Express Request
 * @param {object} req.params - Request params
 * @param {string} req.params.id - Agent identifier.
 * @param {AgentUpdateParams} req.body - The Agent update parameters.
 * @returns {Promise<Agent>} 200 - success response - application/json
 */
const updateAgentHandler = async (req, res) => {
  try {
    const id = req.params.id;
    const validatedData = agentUpdateSchema.parse(req.body);
    // Preserve explicit null for avatar to allow resetting the avatar
    const { avatar: avatarField, _id, ...rest } = validatedData;
    const updateData = removeNullishValues(rest);
    if (avatarField === null) {
      updateData.avatar = avatarField;
    }

    // Convert OCR to context in incoming updateData
    convertOcrToContextInPlace(updateData);

    const existingAgent = await getAgent({ id });

    if (!existingAgent) {
      return res.status(404).json({ error: 'Agent not found' });
    }

    // Convert legacy OCR tool resource to context format in existing agent
    const ocrConversion = mergeAgentOcrConversion(existingAgent, updateData);
    if (ocrConversion.tool_resources) {
      updateData.tool_resources = ocrConversion.tool_resources;
    }
    if (ocrConversion.tools) {
      updateData.tools = ocrConversion.tools;
    }

    let updatedAgent =
      Object.keys(updateData).length > 0
        ? await updateAgent({ id }, updateData, {
          updatingUserId: req.user.id,
        })
        : existingAgent;

    // Add version count to the response
    updatedAgent.version = updatedAgent.versions ? updatedAgent.versions.length : 0;

    if (updatedAgent.author) {
      updatedAgent.author = updatedAgent.author.toString();
    }

    if (updatedAgent.author !== req.user.id) {
      delete updatedAgent.author;
    }

    return res.json(updatedAgent);
  } catch (error) {
    if (error instanceof z.ZodError) {
      logger.error('[/Agents/:id] Validation error', error.errors);
      return res.status(400).json({ error: 'Invalid request data', details: error.errors });
    }

    logger.error('[/Agents/:id] Error updating Agent', error);

    if (error.statusCode === 409) {
      return res.status(409).json({
        error: error.message,
        details: error.details,
      });
    }

    res.status(500).json({ error: error.message });
  }
};

/**
 * Duplicates an Agent based on the provided ID.
 * @route POST /Agents/:id/duplicate
 * @param {object} req - Express Request
 * @param {object} req.params - Request params
 * @param {string} req.params.id - Agent identifier.
 * @returns {Promise<Agent>} 201 - success response - application/json
 */
const duplicateAgentHandler = async (req, res) => {
  const { id } = req.params;
  const { id: userId } = req.user;
  const sensitiveFields = ['api_key', 'oauth_client_id', 'oauth_client_secret'];

  try {
    const agent = await getAgent({ id });
    if (!agent) {
      return res.status(404).json({
        error: 'Agent not found',
        status: 'error',
      });
    }

    const {
      id: _id,
      _id: __id,
      author: _author,
      createdAt: _createdAt,
      updatedAt: _updatedAt,
      tool_resources: _tool_resources = {},
      versions: _versions,
      __v: _v,
      ...cloneData
    } = agent;
    cloneData.name = `${agent.name} (${new Date().toLocaleString('en-US', {
      dateStyle: 'short',
      timeStyle: 'short',
      hour12: false,
    })})`;

    if (_tool_resources?.[EToolResources.context]) {
      cloneData.tool_resources = {
        [EToolResources.context]: _tool_resources[EToolResources.context],
      };
    }

    if (_tool_resources?.[EToolResources.ocr]) {
      cloneData.tool_resources = {
        /** Legacy conversion from `ocr` to `context` */
        [EToolResources.context]: {
          ...(_tool_resources[EToolResources.context] ?? {}),
          ..._tool_resources[EToolResources.ocr],
        },
      };
    }

    const newAgentId = `agent_${nanoid()}`;
    const newAgentData = Object.assign(cloneData, {
      id: newAgentId,
      author: userId,
    });

    const newActionsList = [];
    const originalActions = (await getActions({ agent_id: id }, true)) ?? [];
    const promises = [];

    /**
     * Duplicates an action and returns the new action ID.
     * @param {Action} action
     * @returns {Promise<string>}
     */
    const duplicateAction = async (action) => {
      const newActionId = nanoid();
      const [domain] = action.action_id.split(actionDelimiter);
      const fullActionId = `${domain}${actionDelimiter}${newActionId}`;

      // Sanitize sensitive metadata before persisting
      const filteredMetadata = { ...(action.metadata || {}) };
      for (const field of sensitiveFields) {
        delete filteredMetadata[field];
      }

      const newAction = await updateAction(
        { action_id: newActionId },
        {
          metadata: filteredMetadata,
          agent_id: newAgentId,
          user: userId,
        },
      );

      newActionsList.push(newAction);
      return fullActionId;
    };

    for (const action of originalActions) {
      promises.push(
        duplicateAction(action).catch((error) => {
          logger.error('[/agents/:id/duplicate] Error duplicating Action:', error);
        }),
      );
    }

    const agentActions = await Promise.all(promises);
    newAgentData.actions = agentActions;
    const newAgent = await createAgent(newAgentData);

    // Automatically grant owner permissions to the duplicator
    try {
      await grantPermission({
        principalType: PrincipalType.USER,
        principalId: userId,
        resourceType: ResourceType.AGENT,
        resourceId: newAgent._id,
        accessRoleId: AccessRoleIds.AGENT_OWNER,
        grantedBy: userId,
      });
      logger.debug(
        `[duplicateAgent] Granted owner permissions to user ${userId} for duplicated agent ${newAgent.id}`,
      );
    } catch (permissionError) {
      logger.error(
        `[duplicateAgent] Failed to grant owner permissions for duplicated agent ${newAgent.id}:`,
        permissionError,
      );
    }

    return res.status(201).json({
      agent: newAgent,
      actions: newActionsList,
    });
  } catch (error) {
    logger.error('[/Agents/:id/duplicate] Error duplicating Agent:', error);

    res.status(500).json({ error: error.message });
  }
};

/**
 * Deletes an Agent based on the provided ID.
 * @route DELETE /Agents/:id
 * @param {object} req - Express Request
 * @param {object} req.params - Request params
 * @param {string} req.params.id - Agent identifier.
 * @returns {Promise<Agent>} 200 - success response - application/json
 */
const deleteAgentHandler = async (req, res) => {
  try {
    const id = req.params.id;
    const agent = await getAgent({ id });
    if (!agent) {
      return res.status(404).json({ error: 'Agent not found' });
    }
    await deleteAgent({ id });
    return res.json({ message: 'Agent deleted' });
  } catch (error) {
    logger.error('[/Agents/:id] Error deleting Agent', error);
    res.status(500).json({ error: error.message });
  }
};

/**
 * Lists agents using ACL-aware permissions (ownership + explicit shares).
 * @route GET /Agents
 * @param {object} req - Express Request
 * @param {object} req.query - Request query
 * @param {string} [req.query.user] - The user ID of the agent's author.
 * @returns {Promise<AgentListResponse>} 200 - success response - application/json
 */
const getListAgentsHandler = async (req, res) => {
  try {
    const userId = req.user.id;
    const { category, search, limit, cursor, promoted } = req.query;
    let requiredPermission = req.query.requiredPermission;
    if (typeof requiredPermission === 'string') {
      requiredPermission = parseInt(requiredPermission, 10);
      if (isNaN(requiredPermission)) {
        requiredPermission = PermissionBits.VIEW;
      }
    } else if (typeof requiredPermission !== 'number') {
      requiredPermission = PermissionBits.VIEW;
    }
    // Base filter
    const filter = {};

    // Handle category filter - only apply if category is defined
    if (category !== undefined && category.trim() !== '') {
      filter.category = category;
    }

    // Handle promoted filter - only from query param
    if (promoted === '1') {
      filter.is_promoted = true;
    } else if (promoted === '0') {
      filter.is_promoted = { $ne: true };
    }

    // Handle search filter (escape regex and cap length)
    if (search && search.trim() !== '') {
      const safeSearch = escapeRegex(search.trim().slice(0, MAX_SEARCH_LEN));
      const regex = new RegExp(safeSearch, 'i');
      filter.$or = [{ name: regex }, { description: regex }];
    }

    // Get agent IDs the user has VIEW access to via ACL
<<<<<<< HEAD
    let accessibleIds;
    if (req.user.role === SystemRoles.ADMIN) {
      accessibleIds = null;
    } else {
      accessibleIds = await findAccessibleResources({
        userId,
        role: req.user.role,
        resourceType: ResourceType.AGENT,
        requiredPermissions: requiredPermission,
      });
    }
=======
    const accessibleIds = await findAccessibleResources({
      userId,
      role: req.user.role,
      resourceType: ResourceType.AGENT,
      requiredPermissions: requiredPermission,
    });

>>>>>>> f55bd6f9
    const publiclyAccessibleIds = await findPubliclyAccessibleResources({
      resourceType: ResourceType.AGENT,
      requiredPermissions: PermissionBits.VIEW,
    });

    // Use the new ACL-aware function
    const data = await getListAgentsByAccess({
      accessibleIds,
      otherParams: filter,
      limit,
      after: cursor,
    });

    const agents = data?.data ?? [];
    if (!agents.length) {
      return res.json(data);
    }

    const publicSet = new Set(publiclyAccessibleIds.map((oid) => oid.toString()));

    data.data = agents.map((agent) => {
      try {
        if (agent?._id && publicSet.has(agent._id.toString())) {
          agent.isPublic = true;
        }
      } catch (e) {
        // Silently ignore mapping errors
        void e;
      }
      return agent;
    });

    // Opportunistically refresh S3 avatar URLs for list results with caching
    try {
      await refreshListAvatars(data.data, req.user.id);
    } catch (err) {
      logger.debug('[/Agents] Skipping avatar refresh for list', err);
    }
    return res.json(data);
  } catch (error) {
    logger.error('[/Agents] Error listing Agents', error);
    res.status(500).json({ error: error.message });
  }
};

/**
 * Uploads and updates an avatar for a specific agent.
 * @route POST /:agent_id/avatar
 * @param {object} req - Express Request
 * @param {object} req.params - Request params
 * @param {string} req.params.agent_id - The ID of the agent.
 * @param {Express.Multer.File} req.file - The avatar image file.
 * @param {object} req.body - Request body
 * @param {string} [req.body.avatar] - Optional avatar for the agent's avatar.
 * @returns {Promise<void>} 200 - success response - application/json
 */
const uploadAgentAvatarHandler = async (req, res) => {
  try {
    const appConfig = req.config;
    if (!req.file) {
      return res.status(400).json({ message: 'No file uploaded' });
    }
    filterFile({ req, file: req.file, image: true, isAvatar: true });
    const { agent_id } = req.params;
    if (!agent_id) {
      return res.status(400).json({ message: 'Agent ID is required' });
    }

    const existingAgent = await getAgent({ id: agent_id });

    if (!existingAgent) {
      return res.status(404).json({ error: 'Agent not found' });
    }

    const buffer = await fs.readFile(req.file.path);
    const fileStrategy = getFileStrategy(appConfig, { isAvatar: true });
    const resizedBuffer = await resizeAvatar({
      userId: req.user.id,
      input: buffer,
    });

    const { processAvatar } = getStrategyFunctions(fileStrategy);
    const avatarUrl = await processAvatar({
      buffer: resizedBuffer,
      userId: req.user.id,
      manual: 'false',
      agentId: agent_id,
    });

    const image = {
      filepath: avatarUrl,
      source: fileStrategy,
    };

    let _avatar = existingAgent.avatar;

    if (_avatar && _avatar.source) {
      const { deleteFile } = getStrategyFunctions(_avatar.source);
      try {
        await deleteFile(req, { filepath: _avatar.filepath });
        await deleteFileByFilter({ user: req.user.id, filepath: _avatar.filepath });
      } catch (error) {
        logger.error('[/:agent_id/avatar] Error deleting old avatar', error);
      }
    }

    const data = {
      avatar: {
        filepath: image.filepath,
        source: image.source,
      },
    };

    const updatedAgent = await updateAgent({ id: agent_id }, data, {
      updatingUserId: req.user.id,
    });
    res.status(201).json(updatedAgent);
  } catch (error) {
    const message = 'An error occurred while updating the Agent Avatar';
    logger.error(
      `[/:agent_id/avatar] ${message} (${req.params?.agent_id ?? 'unknown agent'})`,
      error,
    );
    res.status(500).json({ message });
  } finally {
    try {
      await fs.unlink(req.file.path);
      logger.debug('[/:agent_id/avatar] Temp. image upload file deleted');
    } catch {
      logger.debug('[/:agent_id/avatar] Temp. image upload file already deleted');
    }
  }
};

/**
 * Reverts an agent to a previous version from its version history.
 * @route PATCH /agents/:id/revert
 * @param {object} req - Express Request object
 * @param {object} req.params - Request parameters
 * @param {string} req.params.id - The ID of the agent to revert
 * @param {object} req.body - Request body
 * @param {number} req.body.version_index - The index of the version to revert to
 * @param {object} req.user - Authenticated user information
 * @param {string} req.user.id - User ID
 * @param {string} req.user.role - User role
 * @param {ServerResponse} res - Express Response object
 * @returns {Promise<Agent>} 200 - The updated agent after reverting to the specified version
 * @throws {Error} 400 - If version_index is missing
 * @throws {Error} 403 - If user doesn't have permission to modify the agent
 * @throws {Error} 404 - If agent not found
 * @throws {Error} 500 - If there's an internal server error during the reversion process
 */
const revertAgentVersionHandler = async (req, res) => {
  try {
    const { id } = req.params;
    const { version_index } = req.body;

    if (version_index === undefined) {
      return res.status(400).json({ error: 'version_index is required' });
    }

    const existingAgent = await getAgent({ id });

    if (!existingAgent) {
      return res.status(404).json({ error: 'Agent not found' });
    }

    // Permissions are enforced via route middleware (ACL EDIT)

    const updatedAgent = await revertAgentVersion({ id }, version_index);

    if (updatedAgent.author) {
      updatedAgent.author = updatedAgent.author.toString();
    }

    if (updatedAgent.author !== req.user.id) {
      delete updatedAgent.author;
    }

    return res.json(updatedAgent);
  } catch (error) {
    logger.error('[/agents/:id/revert] Error reverting Agent version', error);
    res.status(500).json({ error: error.message });
  }
};
/**
 * Get all agent categories with counts
 *
 * @param {Object} _req - Express request object (unused)
 * @param {Object} res - Express response object
 */
const getAgentCategories = async (_req, res) => {
  try {
    const categories = await getCategoriesWithCounts();
    const promotedCount = await countPromotedAgents();
    const formattedCategories = categories.map((category) => ({
      value: category.value,
      label: category.label,
      count: category.agentCount,
      description: category.description,
    }));

    if (promotedCount > 0) {
      formattedCategories.unshift({
        value: 'promoted',
        label: 'Promoted',
        count: promotedCount,
        description: 'Our recommended agents',
      });
    }

    formattedCategories.push({
      value: 'all',
      label: 'All',
      description: 'All available agents',
    });

    res.status(200).json(formattedCategories);
  } catch (error) {
    logger.error('[/Agents/Marketplace] Error fetching agent categories:', error);
    res.status(500).json({
      error: 'Failed to fetch agent categories',
      userMessage: 'Unable to load categories. Please refresh the page.',
      suggestion: 'Try refreshing the page or check your network connection',
    });
  }
};
module.exports = {
  createAgent: createAgentHandler,
  getAgent: getAgentHandler,
  updateAgent: updateAgentHandler,
  duplicateAgent: duplicateAgentHandler,
  deleteAgent: deleteAgentHandler,
  getListAgents: getListAgentsHandler,
  uploadAgentAvatar: uploadAgentAvatarHandler,
  revertAgentVersion: revertAgentVersionHandler,
  getAgentCategories,
};<|MERGE_RESOLUTION|>--- conflicted
+++ resolved
@@ -13,6 +13,7 @@
   Constants,
   FileSources,
   ResourceType,
+  SystemRoles,
   AccessRoleIds,
   PrincipalType,
   EToolResources,
@@ -531,7 +532,6 @@
     }
 
     // Get agent IDs the user has VIEW access to via ACL
-<<<<<<< HEAD
     let accessibleIds;
     if (req.user.role === SystemRoles.ADMIN) {
       accessibleIds = null;
@@ -543,15 +543,7 @@
         requiredPermissions: requiredPermission,
       });
     }
-=======
-    const accessibleIds = await findAccessibleResources({
-      userId,
-      role: req.user.role,
-      resourceType: ResourceType.AGENT,
-      requiredPermissions: requiredPermission,
-    });
-
->>>>>>> f55bd6f9
+
     const publiclyAccessibleIds = await findPubliclyAccessibleResources({
       resourceType: ResourceType.AGENT,
       requiredPermissions: PermissionBits.VIEW,
