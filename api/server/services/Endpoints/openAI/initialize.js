--- conflicted
+++ resolved
@@ -205,18 +205,8 @@
     modelOptions.model = modelName;
     clientOptions = Object.assign({ modelOptions }, clientOptions);
     clientOptions.modelOptions.user = req.user.id;
-<<<<<<< HEAD
-
-    // 🔥 DEBUG: clientOptions before getOpenAIConfig
-    console.log('🔧 clientOptions passed to getOpenAIConfig:', {
-      contextStrategy: clientOptions.contextStrategy,
-      maxRecentMessages: clientOptions.maxRecentMessages,
-    });
-
-    const options = getOpenAIConfig(apiKey, clientOptions);
-=======
+
     const options = getOpenAIConfig(apiKey, clientOptions, endpoint);
->>>>>>> f55bd6f9
     if (options != null && serverless === true) {
       options.useLegacyContent = true;
     }
