--- conflicted
+++ resolved
@@ -1,4 +1,4 @@
-const { isUserProvided, getOpenAIConfig, getCustomEndpointConfig } = require('@librechat/api');
+const { isUserProvided, getOpenAIConfig, getCustomEndpointConfig, resolveHeaders } = require('@librechat/api');
 const {
   CacheKeys,
   ErrorTypes,
@@ -30,7 +30,6 @@
   let CUSTOM_API_KEY = extractEnvVariable(endpointConfig.apiKey);
   const CUSTOM_BASE_URL = extractEnvVariable(endpointConfig.baseURL);
 
-<<<<<<< HEAD
   // If API key contains unresolved environment variable, treat it as missing
   // This allows fallback to admin-provided API keys
   if (CUSTOM_API_KEY.match(envVarRegex)) {
@@ -45,12 +44,6 @@
     user: req.user,
   });
 
-=======
-  if (CUSTOM_API_KEY.match(envVarRegex)) {
-    throw new Error(`Missing API Key for ${endpoint}.`);
-  }
-
->>>>>>> f55bd6f9
   if (CUSTOM_BASE_URL.match(envVarRegex)) {
     throw new Error(`Missing Base URL for ${endpoint}.`);
   }
